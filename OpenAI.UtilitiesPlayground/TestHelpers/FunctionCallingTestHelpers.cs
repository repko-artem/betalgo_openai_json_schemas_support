--- conflicted
+++ resolved
@@ -15,11 +15,7 @@
         {
             //Functions = FunctionCallingHelper.GetFunctionDefinitions(calculator),
             //Functions = FunctionCallingHelper.GetFunctionDefinitions(typeof(Calculator)),
-<<<<<<< HEAD
-            //Functions = FunctionCallingHelper.GetFunctionDefinitions<Calculator>(),
-=======
             Tools = FunctionCallingHelper.GetToolDefinitions<Calculator>(),
->>>>>>> a13ac9d7
             Messages = new List<ChatMessage>
             {
                 ChatMessage.FromSystem("You are a helpful assistant."),
