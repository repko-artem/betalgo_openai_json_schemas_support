--- conflicted
+++ resolved
@@ -212,7 +212,6 @@
                 Messages = new List<ChatMessage>
                 {
                     ChatMessage.FromSystem("Don't make assumptions about what values to plug into functions. Ask for clarification if a user request is ambiguous."),
-<<<<<<< HEAD
                     
                     // to test weather forecast functions:
                     ChatMessage.FromUser("Give me a weather report for Chicago, USA, for the next 5 days."),
@@ -221,11 +220,6 @@
                     // ChatMessage.FromUser("The combination is: One. Two. Three. Four. Five."),
                 },
                 Functions = new List<FunctionDefinition> { fn1, fn2, fn3, fn4 },
-=======
-                    ChatMessage.FromUser("Give me a weather report for Chicago, USA, for the next 5 days.")
-                },
-                Functions = new List<FunctionDefinition> {fn1, fn2},
->>>>>>> 0ec3bd15
                 // optionally, to force a specific function:
                 // FunctionCall = new Dictionary<string, string> { { "name", "get_current_weather" } },
                 MaxTokens = 50,
