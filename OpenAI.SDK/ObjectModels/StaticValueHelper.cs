﻿namespace OpenAI.ObjectModels;

public class StaticValues
{
    public static class CompletionStatics
    {
        public static class ResponseFormat
        {
            public static string Json => "json_object";
            public static string Text => "text";
        }
    }
    public static class ImageStatics
    {
        public static class Size
        {
            public static string Size256 => "256x256";
            public static string Size512 => "512x512";
            public static string Size1024 => "1024x1024";
            /// <summary>
            ///     Only dall-e-3 model
            /// </summary>
            // ReSharper disable once InconsistentNaming
            public static string Size1792x1024 => "1792x1024";
            /// <summary>
            ///     Only dall-e-3 model
            /// </summary>
            // ReSharper disable once InconsistentNaming
            public static string Size1024x1792 => "1024x1792";
        }

        public static class ResponseFormat
        {
            public static string Url => "url";
            public static string Base64 => "b64_json";
        }

        public static class Style
        {
            public static string Vivid => "vivid";
            public static string Natural => "natural";
        }

<<<<<<< HEAD
        public static class ImageFileTypes
        {
            public static string Jpeg => "JPEG";
            public static string Png => "PNG";
            public static string Webp => "WEBP";
            public static string Gif => "GIF";
        }

        public static class ImageDetailTypes
        {
            public static string High => "high";
            public static string Low => "low";
            public static string Auto => "auto";

=======
        public static class Quality
        {
            public static string Standard => "standard";
            public static string Hd => "hd";
>>>>>>> 4e4a5718
        }
    }

    public static class AudioStatics
    {
        public static class ResponseFormat
        {
            public static string Json => "json";
            public static string Text => "text";
            public static string Srt => "srt";
            public static string VerboseJson => "verbose_json";
            public static string Vtt => "vtt";
        }
        public static class CreateSpeechResponseFormat
        {
            public static string Mp3 => "mp3";
            public static string Opus => "opus";
            public static string Aac => "aac";
            public static string Flac => "flac";
        }

        public static class Voice
        {
            public static string Alloy => "alloy";
            public static string Echo => "echo";
            public static string Fable => "fable";
            public static string Nova => "nova";
            public static string Onyx => "onyx";
            public static string Shimmer => "shimmer";
        }
    }

    public static class ChatMessageRoles
    {
        public static string System => "system";
        public static string User => "user";
        public static string Assistant => "assistant";
        public static string Function => "function";
    }
}<|MERGE_RESOLUTION|>--- conflicted
+++ resolved
@@ -41,7 +41,12 @@
             public static string Natural => "natural";
         }
 
-<<<<<<< HEAD
+        public static class Quality
+        {
+            public static string Standard => "standard";
+            public static string Hd => "hd";
+        }
+
         public static class ImageFileTypes
         {
             public static string Jpeg => "JPEG";
@@ -56,12 +61,6 @@
             public static string Low => "low";
             public static string Auto => "auto";
 
-=======
-        public static class Quality
-        {
-            public static string Standard => "standard";
-            public static string Hd => "hd";
->>>>>>> 4e4a5718
         }
     }
 
