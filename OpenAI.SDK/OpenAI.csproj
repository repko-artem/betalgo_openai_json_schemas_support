﻿<Project Sdk="Microsoft.NET.Sdk">

	<PropertyGroup>
		<TargetFrameworks>net8.0;net7.0;net6.0;netstandard2.0</TargetFrameworks>
		<ImplicitUsings>enable</ImplicitUsings>
		<Nullable>enable</Nullable>
		<LangVersion>Latest</LangVersion>
		<Copyright>Betalgo Up Ltd.</Copyright>
		<PackageProjectUrl>https://openai.com/</PackageProjectUrl>
		<PackageIcon>OpenAI-Betalgo.png</PackageIcon>
		<GeneratePackageOnBuild>true</GeneratePackageOnBuild>
		<Title>OpenAI SDK by Betalgo</Title>
<<<<<<< HEAD
		<Version>8.1.1-beta</Version>
=======
		<Version>8.1.1</Version>
>>>>>>> ace166ae
		<Authors>Tolga Kayhan, Betalgo</Authors>
		<Company>Betalgo Up Ltd.</Company>
		<Product>OpenAI ChatGPT, Whisper, GPT-4 and DALL·E dotnet SDK</Product>
		<Description>Dotnet SDK for OpenAI ChatGPT, Whisper, GPT-4 and DALL·E</Description>
		<RepositoryUrl>https://github.com/betalgo/openai/</RepositoryUrl>
		<PackageTags>openAI,chatGPT,gpt-4, gpt-3,DALL·E,whisper,azureOpenAI,ai,betalgo,NLP,dalle,,dall-e,OpenAI,OpenAi,openAi,azure</PackageTags>
		<PackageId>Betalgo.OpenAI</PackageId>
		<PackageReadmeFile>Readme.md</PackageReadmeFile>
		<GenerateDocumentationFile>True</GenerateDocumentationFile>
		<RepositoryUrl>https://github.com/betalgo/openai.git</RepositoryUrl>
		<RepositoryType>git</RepositoryType>
		<EnforceCodeStyleInBuild>True</EnforceCodeStyleInBuild>
		<PackageLicenseExpression>MIT</PackageLicenseExpression>
		<EmbedUntrackedSources>true</EmbedUntrackedSources>
		<IncludeSymbols>true</IncludeSymbols>
		<SymbolPackageFormat>snupkg</SymbolPackageFormat>
	</PropertyGroup>

	<PropertyGroup>
		<NoWarn>1701;1702;1529;1591</NoWarn>
	</PropertyGroup>

	<ItemGroup>
		<None Remove="Tokenizer\encoder.json" />
		<None Remove="Tokenizer\vocab.bpe" />
	</ItemGroup>

	<ItemGroup>
		<EmbeddedResource Include="Tokenizer\GPT3\encoder.json" />
		<EmbeddedResource Include="Tokenizer\GPT3\vocab.bpe" />
	</ItemGroup>
	<ItemGroup>
		<None Include="..\Readme.md">
			<Pack>True</Pack>
			<PackagePath>\</PackagePath>
		</None>
		<None Include="OpenAI-Betalgo.png">
			<Pack>True</Pack>
			<PackagePath>\</PackagePath>
		</None>
	</ItemGroup>
	<ItemGroup Condition="'$(TargetFramework)' == 'net8.0'">
		<PackageReference Include="Microsoft.Extensions.Http" Version="8.0.0" />
		<PackageReference Include="Microsoft.Extensions.Options.ConfigurationExtensions" Version="8.0.0" />
		<PackageReference Include="Microsoft.SourceLink.GitHub" Version="8.0.0" PrivateAssets="All" />
	</ItemGroup>
	<ItemGroup Condition="'$(TargetFramework)' == 'net7.0'">
		<PackageReference Include="Microsoft.Extensions.Http" Version="7.0.0" />
		<PackageReference Include="Microsoft.Extensions.Options.ConfigurationExtensions" Version="7.0.0" />
		<PackageReference Include="Microsoft.SourceLink.GitHub" Version="1.1.1" PrivateAssets="All" />
	</ItemGroup>
	<ItemGroup Condition="'$(TargetFramework)' != 'net8.0' And '$(TargetFramework)' != 'net7.0'">
		<PackageReference Include="Microsoft.Extensions.Http" Version="6.0.0" />
		<PackageReference Include="Microsoft.Extensions.Options.ConfigurationExtensions" Version="6.0.0" />
		<PackageReference Include="Microsoft.SourceLink.GitHub" Version="1.1.1" PrivateAssets="All" />
	</ItemGroup>
	<ItemGroup Condition="'$(TargetFramework)' == 'netstandard2.0'">
		<PackageReference Include="System.Net.Http.Json" Version="8.0.0" />
	</ItemGroup>
</Project><|MERGE_RESOLUTION|>--- conflicted
+++ resolved
@@ -10,11 +10,7 @@
 		<PackageIcon>OpenAI-Betalgo.png</PackageIcon>
 		<GeneratePackageOnBuild>true</GeneratePackageOnBuild>
 		<Title>OpenAI SDK by Betalgo</Title>
-<<<<<<< HEAD
-		<Version>8.1.1-beta</Version>
-=======
-		<Version>8.1.1</Version>
->>>>>>> ace166ae
+		<Version>8.2.0-beta</Version>
 		<Authors>Tolga Kayhan, Betalgo</Authors>
 		<Company>Betalgo Up Ltd.</Company>
 		<Product>OpenAI ChatGPT, Whisper, GPT-4 and DALL·E dotnet SDK</Product>
